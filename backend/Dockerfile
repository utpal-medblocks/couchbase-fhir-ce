FROM maven:3.9.7-eclipse-temurin-17 AS builder
WORKDIR /app
COPY . .
RUN ./mvnw clean package -DskipTests
RUN ls target/*

FROM eclipse-temurin:17-jre
WORKDIR /app
# Install curl for healthchecks
RUN apt-get update && apt-get install -y curl && rm -rf /var/lib/apt/lists/*
# Create non-root user
RUN groupadd -r appgroup && useradd -r -g appgroup appuser
COPY --from=builder /app/target/*.jar app.jar
<<<<<<< HEAD
RUN mkdir -p src/main/resources
COPY --from=builder /app/src/main/resources/* src/main/resources
=======
# Ensure logs dir exists and is writable by appuser
RUN mkdir -p /app/logs && chown -R appuser:appgroup /app
>>>>>>> f7719741
USER appuser
EXPOSE 8080
ENTRYPOINT ["java","-jar","app.jar"]<|MERGE_RESOLUTION|>--- conflicted
+++ resolved
@@ -11,13 +11,8 @@
 # Create non-root user
 RUN groupadd -r appgroup && useradd -r -g appgroup appuser
 COPY --from=builder /app/target/*.jar app.jar
-<<<<<<< HEAD
-RUN mkdir -p src/main/resources
-COPY --from=builder /app/src/main/resources/* src/main/resources
-=======
 # Ensure logs dir exists and is writable by appuser
 RUN mkdir -p /app/logs && chown -R appuser:appgroup /app
->>>>>>> f7719741
 USER appuser
 EXPOSE 8080
 ENTRYPOINT ["java","-jar","app.jar"]