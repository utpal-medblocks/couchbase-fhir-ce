--- conflicted
+++ resolved
@@ -29,17 +29,10 @@
     private ConnectionService connectionService;
 
     @GetMapping("/metrics")
-<<<<<<< HEAD
-    @Cacheable(value = "dashboardMetrics", unless = "#result.body == null")
-    public ResponseEntity<ClusterMetrics> getDashboardMetrics(@RequestParam(required = false) String connectionName) {
-        long startTime = System.currentTimeMillis();
-        System.out.println("🚀 DashboardMetricsController: Getting Couchbase cluster metrics");
-=======
     // @Cacheable(value = "dashboardMetrics", unless = "#result.body == null") // Temporarily disabled to test bucket discovery
     public ResponseEntity<ClusterMetrics> getDashboardMetrics(@RequestParam(required = false) String connectionName) {
         long startTime = System.currentTimeMillis();
         // System.out.println("🚀 DashboardMetricsController: Getting Couchbase cluster metrics");
->>>>>>> 82d69a1d
         
         try {
             // Get connection name - use provided or get the first active connection
@@ -52,21 +45,12 @@
                 connectionName = activeConnections.get(0);
             }
             
-<<<<<<< HEAD
-            System.out.println("🔍 Getting cluster metrics for connection: " + connectionName);
-            ClusterMetrics clusterMetrics = clusterMetricsService.getClusterMetrics(connectionName);
-            
-            long endTime = System.currentTimeMillis();
-            System.out.println("✅ DashboardMetricsController: Couchbase cluster metrics retrieved in " + (endTime - startTime) + "ms");
-            System.out.println("📊 Cluster: " + clusterMetrics.getClusterName() + " | Nodes: " + clusterMetrics.getNodes().size() + " | Buckets: " + clusterMetrics.getBuckets().size());
-=======
             // System.out.println("🔍 Getting cluster metrics for connection: " + connectionName);
             ClusterMetrics clusterMetrics = clusterMetricsService.getClusterMetrics(connectionName);
             
             long endTime = System.currentTimeMillis();
             // System.out.println("✅ DashboardMetricsController: Couchbase cluster metrics retrieved in " + (endTime - startTime) + "ms");
             // System.out.println("📊 Cluster: " + clusterMetrics.getClusterName() + " | Nodes: " + clusterMetrics.getNodes().size() + " | Buckets: " + clusterMetrics.getBuckets().size());
->>>>>>> 82d69a1d
             
             return ResponseEntity.ok(clusterMetrics);
         } catch (Exception e) {
@@ -174,21 +158,12 @@
     @GetMapping("/fhir-metrics")
     public ResponseEntity<DashboardMetrics> getFhirMetrics() {
         try {
-<<<<<<< HEAD
-            System.out.println("🚀 DashboardMetricsController: Getting FHIR application metrics");
-            DashboardMetrics metrics = actuatorAggregatorService.getAggregatedMetrics();
-            System.out.println("✅ FHIR application metrics retrieved successfully");
-            return ResponseEntity.ok(metrics);
-        } catch (Exception e) {
-            System.out.println("❌ Failed to get FHIR metrics: " + e.getMessage());
-=======
             // System.out.println("🚀 DashboardMetricsController: Getting FHIR application metrics");
             DashboardMetrics metrics = actuatorAggregatorService.getAggregatedMetrics();
             // System.out.println("✅ FHIR application metrics retrieved successfully");
             return ResponseEntity.ok(metrics);
         } catch (Exception e) {
             // System.out.println("❌ Failed to get FHIR metrics: " + e.getMessage());
->>>>>>> 82d69a1d
             DashboardMetrics errorMetrics = new DashboardMetrics();
             Map<String, Object> errorInfo = new HashMap<>();
             errorInfo.put("error", "Failed to fetch FHIR metrics: " + e.getMessage());
