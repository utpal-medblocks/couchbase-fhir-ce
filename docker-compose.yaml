--- conflicted
+++ resolved
@@ -51,11 +51,7 @@
       - fhir-server
     restart: unless-stopped
 
-<<<<<<< HEAD
 volumes:
   couchbase_data: {}
   haproxy_socket: {}
-  auth_db_data: {}
-=======
-volumes: {}
->>>>>>> 05b68a7a
+  auth_db_data: {}