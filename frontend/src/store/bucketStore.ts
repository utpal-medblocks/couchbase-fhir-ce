--- conflicted
+++ resolved
@@ -170,17 +170,6 @@
           ...state.activeBucket,
           [connectionId]: fhirBuckets[0],
         };
-<<<<<<< HEAD
-        // Auto-set first scope as active
-        // console.log(
-        //   `🪣 Auto-setting active scope: ${FIXED_SCOPES[0].scopeName}`
-        // );
-        newState.activeScope = {
-          ...state.activeScope,
-          [connectionId]: FIXED_SCOPES[0].scopeName,
-        };
-=======
->>>>>>> 82d69a1d
       } else {
         // console.log(
         //   `🪣 Not auto-setting bucket (count: ${
