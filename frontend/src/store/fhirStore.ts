--- conflicted
+++ resolved
@@ -42,15 +42,9 @@
 
     fetchMetrics: async () => {
       try {
-<<<<<<< HEAD
-        console.log("🔍 fhirStore: Fetching FHIR metrics...");
-        const data = await fhirMetricsService.getFhirMetrics();
-        console.log("✅ fhirStore: FHIR metrics received:", data);
-=======
         // console.log("🔍 fhirStore: Fetching FHIR metrics...");
         const data = await fhirMetricsService.getFhirMetrics();
         // console.log("✅ fhirStore: FHIR metrics received:", data);
->>>>>>> 82d69a1d
         set((state) => {
           // Only update if data has actually changed
           const hasChanged =
